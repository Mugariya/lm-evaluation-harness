group: mmlu_flan_n_shot_generative
dataset_path: hails/mmlu_no_train # a copy of `cais/mmlu` with no auxiliary_train split
test_split: test
fewshot_split: dev
fewshot_config:
  sampler: first_n
output_type: generate_until
doc_to_text: "Q: {{question.strip()}}\n(A) {{choices[0]}} (B) {{choices[1]}} (C) {{choices[2]}} (D) {{choices[3]}}\nA:"
doc_to_target: "{{['(A)', '(B)', '(C)', '(D)'][answer]}}"
filter_list:
  - name: "strict-match"
    filter:
      - function: "take_first"
  - name: "flexible-extract"
    filter:
      - function: !function utils.MultiChoiceRegexFilter
        group_select: 0
        regex_pattern: "(\\([A-Z]\\))"
        ignore_case: true
        ignore_punctuation: true
      - function: "take_first"
generation_kwargs:
  until:
    - "</s>"
<<<<<<< HEAD
    - "<0x0A>"
=======
    - "Q:"
    - "<|im_end|>"
>>>>>>> 8680e938
metric_list:
  - metric: exact_match
    aggregation: mean
    higher_is_better: true
metadata:
  version: 1.0<|MERGE_RESOLUTION|>--- conflicted
+++ resolved
@@ -22,12 +22,9 @@
 generation_kwargs:
   until:
     - "</s>"
-<<<<<<< HEAD
-    - "<0x0A>"
-=======
     - "Q:"
     - "<|im_end|>"
->>>>>>> 8680e938
+    - "<0x0A>"
 metric_list:
   - metric: exact_match
     aggregation: mean
