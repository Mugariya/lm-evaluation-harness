import os
import json
import fnmatch
import argparse
import logging

from lm_eval import evaluator, utils
from lm_eval.api.registry import ALL_TASKS
from lm_eval.logger import eval_logger

os.environ["TOKENIZERS_PARALLELISM"] = "false"
<<<<<<< HEAD
ALL_TASKS = sorted(list(TASK_REGISTRY.keys()) + list(GROUP_REGISTRY.keys()))
print("ALL tasks: ", ALL_TASKS)
=======

>>>>>>> b6c70fc8

class MultiChoice:
    def __init__(self, choices):
        self.choices = choices

    # Simple wildcard support (linux filename patterns)
    def __contains__(self, values):
        for value in values.split(","):
            if len(fnmatch.filter(self.choices, value)) == 0:
                eval_logger.warning("{} is not in task list.".format(value))
                eval_logger.info(f"Available tasks to choose:")
                for choice in self.choices:
                    eval_logger.info(f"  - {choice}")
        return True

    def __iter__(self):
        for choice in self.choices:
            yield choice


def parse_args():
    parser = argparse.ArgumentParser()
    parser.add_argument("--model", required=True)
    parser.add_argument("--model_args", default="")
    parser.add_argument("--tasks", default=None, choices=MultiChoice(sorted(ALL_TASKS)))
    parser.add_argument("--config", default=None)
    parser.add_argument("--provide_description", action="store_true")
    parser.add_argument("--num_fewshot", type=int, default=0)
    parser.add_argument("--batch_size", type=int, default=1)
    parser.add_argument("--device", type=str, default=None)
    parser.add_argument("--output_path", default=None)
    parser.add_argument("--limit", type=int, default=None)
    parser.add_argument("--no_cache", action="store_true")
    parser.add_argument("--decontamination_ngrams_path", default=None)
    parser.add_argument("--description_dict_path", default=None)
    parser.add_argument("--check_integrity", action="store_true")
    return parser.parse_args()


# Returns a list containing all values of the source_list that
# match at least one of the patterns
def pattern_match(patterns, source_list):
    task_names = set()
    for pattern in patterns:
        for matching in fnmatch.filter(source_list, pattern):
            task_names.add(matching)
    return sorted(list(task_names))

def setup_example_logger(output_path):
    """Sets up a logger that will save each example and prediction."""
    example_logger = logging.getLogger("examples")
    if output_path:
        filename = f"./{os.path.dirname(output_path)}/examples.jsonl"
        formatter = logging.Formatter("%(message)s")
        handler = logging.FileHandler(filename)
        handler.setFormatter(formatter)
        example_logger.addHandler(handler)
    example_logger.setLevel(logging.INFO)


def main():
    args = parse_args()    

    if args.limit:
        eval_logger.warning(
            " --limit SHOULD ONLY BE USED FOR TESTING."
            "REAL METRICS SHOULD NOT BE COMPUTED USING LIMIT."
        )

    if args.output_path:
        os.makedirs(os.path.dirname(args.output_path), exist_ok=True)

    setup_example_logger(args.output_path)

    if args.tasks is not None:
        if os.path.isdir(args.tasks):
            import glob

            task_names = []
            yaml_path = os.path.join(args.tasks, "*.yaml")
            for yaml_file in glob.glob(yaml_path):
                config = utils.load_yaml_config(yaml_file)
                task_names.append(config)
        else:
            tasks_list = args.tasks.split(",")
            task_names = pattern_match(tasks_list, ALL_TASKS)
            for task in [task for task in tasks_list if task not in task_names]:
                if os.path.isfile(task):
                    config = utils.load_yaml_config(task)
                    task_names.append(config)

    eval_logger.info(f"Selected Tasks: {task_names}")

    results = evaluator.simple_evaluate(
        model=args.model,
        model_args=args.model_args,
        tasks=task_names,
        num_fewshot=args.num_fewshot,
        batch_size=args.batch_size,
        device=args.device,
        limit=args.limit,
        decontamination_ngrams_path=args.decontamination_ngrams_path,
        check_integrity=args.check_integrity,
    )
    if results is not None:
        dumped = json.dumps(results, indent=2)
        print(dumped)

        if args.output_path:
            with open(args.output_path, "w") as f:
                f.write(dumped)

        print(
            f"{args.model} ({args.model_args}), limit: {args.limit}, provide_description: {args.provide_description}, "
            f"num_fewshot: {args.num_fewshot}, batch_size: {args.batch_size}"
        )
        print(evaluator.make_table(results))


if __name__ == "__main__":
    main()<|MERGE_RESOLUTION|>--- conflicted
+++ resolved
@@ -9,12 +9,7 @@
 from lm_eval.logger import eval_logger
 
 os.environ["TOKENIZERS_PARALLELISM"] = "false"
-<<<<<<< HEAD
-ALL_TASKS = sorted(list(TASK_REGISTRY.keys()) + list(GROUP_REGISTRY.keys()))
-print("ALL tasks: ", ALL_TASKS)
-=======
 
->>>>>>> b6c70fc8
 
 class MultiChoice:
     def __init__(self, choices):
