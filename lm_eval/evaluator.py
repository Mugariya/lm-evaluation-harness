--- conflicted
+++ resolved
@@ -511,7 +511,6 @@
                                     + metric_score * current_size
                                 ) / (total_size + current_size)
                                 # $$s_z^2 = \frac{(n-1) s_x^2 + (m-1) s_y^2}{n+m-1} + \frac{nm(\bar x - \bar y)^2}{(n+m)(n+m-1)}.$$
-<<<<<<< HEAD
                                 if var_score == "N/A":
                                     results[group][stderr] = "N/A"
                                 else:
@@ -526,17 +525,6 @@
                                     ) * (
                                         results[group][metric] - metric_score
                                     ) ** 2
-=======
-                                results[group][stderr] = (
-                                    (total_size - 1) * results[group][stderr]
-                                    + (current_size - 1) * var_score
-                                ) / (
-                                    total_size + current_size - 1
-                                ) + total_size * current_size / (
-                                    (total_size + current_size)
-                                    * (total_size + current_size - 1)
-                                ) * (results[group][metric] - metric_score) ** 2
->>>>>>> ada4a31d
                             else:
                                 results[group][metric] = metric_score
                                 results[group][stderr] = var_score
